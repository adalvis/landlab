--- conflicted
+++ resolved
@@ -54,15 +54,10 @@
     >>> fd = _FlowDirector(mg, 'topographic__elevation')
     >>> fd.surface_values
     array([ 0.,  1.,  2.,  1.,  2.,  3.,  2.,  3.,  4.])
-<<<<<<< HEAD
-    >>> sorted(list(mg.at_node.keys()))
-    ['topographic__elevation']
-=======
     >>> 'topographic__elevation' in mg.at_node.keys()
     True
     >>> 'flow__sink_flag'in mg.at_node.keys()
     True
->>>>>>> 78066258
 
     _FlowDirector also works if you pass it an array instead of a field name.
 
