--- conflicted
+++ resolved
@@ -11,23 +11,12 @@
 from scipy.spatial import Voronoi
 from six.moves import range
 
-<<<<<<< HEAD
-from landlab.grid.base import ModelGrid, CORE_NODE, BAD_INDEX_VALUE, INACTIVE_LINK
-from landlab.core.utils import (
-    as_id_array,
-    sort_points_by_x_then_y,
-    argsort_points_by_x_then_y,
-    anticlockwise_argsort_points,
-)
-from .decorators import return_readonly_id_array
-=======
 from landlab.core.utils import (
     argsort_points_by_x_then_y,
     as_id_array,
     sort_points_by_x_then_y,
 )
 from landlab.grid.base import BAD_INDEX_VALUE, CORE_NODE, ModelGrid
->>>>>>> 2f9e4969
 
 from .decorators import return_readonly_id_array
 
@@ -210,10 +199,6 @@
         [self._cell_at_node, self._node_at_cell] = self._node_to_cell_connectivity(
             self.status_at_node, self.number_of_cells
         )
-<<<<<<< HEAD
-        active_cell_at_node = self.cell_at_node[self.core_nodes]
-=======
->>>>>>> 2f9e4969
 
         # ACTIVE CELLS: Construct Voronoi diagram and calculate surface area of
         # each active cell.
@@ -713,15 +698,7 @@
         """
         from scipy.spatial import Delaunay
         from landlab.core.utils import anticlockwise_argsort_points_multiline
-<<<<<<< HEAD
-        from .cfuncs import (
-            find_rows_containing_ID,
-            create_patches_at_element,
-            create_links_at_patch,
-        )
-=======
         from .cfuncs import create_patches_at_element, create_links_at_patch
->>>>>>> 2f9e4969
 
         tri = Delaunay(pts)
         assert np.array_equal(tri.points, vor.points)
