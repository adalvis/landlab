#!/usr/bin/env python3
# -*- coding: utf-8 -*-

import numpy as np
import xarray as xr
<<<<<<< HEAD
from six import string_types
=======
>>>>>>> c2035953


class DataRecord(object):
    """Data structure to store variables in time and/or space dimensions.

    This class uses a xarray Dataset to store variables. This datastructure is
    located at the property ``dataset``. The DataRecord expands xarray Dataset
    with additional attributes and functions, including the ability to
    aggregate values on Landlab grid elements.
<<<<<<< HEAD

    DataRecord uses the concept of an "item", a physical thing that is located
    on the grid and has some properties, stored as variables. DataRecord tracks
    variables through time, variables associated with a Landlab grid across
    items, or both.

    Thus data variables can vary along one or both of the following dimensions:
        - time (model time)
        - item_id: variables can characterize a set of items (each identified
            by an individual id) that reside on the grid.

    If an item or set of items is defined, each item must be defined by the
    grid element and the element id at which it resides, e.g.:

        grid_element = 'node'
        element_id = 9.

    When items are defined, each item is given a unique id and the underlying
    Dataset uses a dimension "item_id". **Items are assigned ids beginning with
    0 followed by consecutively increasing integers.**

    Examples:
        - the variable 'mean_elevation' characterizes the grid and varies with
            time,
        - the variable 'clast__rock_type' characterizes a set of items (clasts)
            and varies with item_id,
        - the variable 'clast__size' can vary with both time and item_id

=======

    DataRecord uses the concept of an "item", a physical thing that is located
    on the grid and has some properties, stored as variables. DataRecord tracks
    variables through time, variables associated with a Landlab grid across
    items, or both.

    Thus data variables can vary along one or both of the following dimensions:

        - time (model time)
        - item_id: variables can characterize a set of items (each identified
          by an individual id) that reside on the grid.

    If an item or set of items is defined, each item must be defined by the
    grid element and the element id at which it resides, e.g.:

        grid_element = 'node'
        element_id = 9.

    When items are defined, each item is given a unique id and the underlying
    Dataset uses a dimension "item_id". **Items are assigned ids beginning with
    0 followed by consecutively increasing integers.**

    Examples:

        - the variable 'mean_elevation' characterizes the grid and varies with
          time,
        - the variable 'clast__rock_type' characterizes a set of items (clasts)
          and varies with item_id,
        - the variable 'clast__size' can vary with both time and item_id

>>>>>>> c2035953
    In the above case, `grid_element` and `element_id` are default data
    variables (in addition to any user-specified variables).

    For each item, `element_id` must be less than the number of this item's
    grid_element that exist on the grid or be one of the dummy element values.
    For example, if the grid has 100 links, and no dummy link values are
    indicated, then, no item can live at link 100 or link -3 because only links
    0 to 99 exist in this example.

    Anything that the DataRecord keeps track of is considered a "record",
    whether it uses one or both of the two standard dimensions (**time** and
    **item_id**).

    DataRecord provides two method to assist with adding new records. The
    method ``add_item`` should be used when no new variables are being added.
    The method ``add_record`` should be used when new variables are being
    added or when a variable is only tracked over the **time** dimension.
    """

    _name = "DataRecord"

    def __init__(
        self,
        grid,
        dummy_elements=None,
        time=None,
        items=None,
        data_vars=None,
        attrs=None,
    ):
        """
        Parameters
        ----------
        grid : ModelGrid
        dummy_elements : dict
<<<<<<< HEAD
             Dictionary indicating valid values for dummy grid elements. For
             example, if you need an "exit" off of a grid with  100 links, you could indicate
                dummy_elements = {"link": [9999]}
             to set a link id of 9999 as a dummy link. Multiple dummy elements
             are possible and we recommend using values larger than the number
             of grid elements for the dummy values.
=======
            Dictionary indicating valid values for dummy grid elements. For
            example, if you need an "exit" off of a grid with  100 links, you
            could indicate `dummy_elements = {"link": [9999]}`
            to set a link id of 9999 as a dummy link. Multiple dummy elements
            are possible and we recommend using values larger than the number
            of grid elements for the dummy values.
>>>>>>> c2035953
        time : list or 1-D array of float or int (optional)
            The initial time(s) to add to the record. A time dimension is not
            created if the value is 'None' (default).
        items : dict (optional)
            Generic items that live on grid elements. No item is created if the
            value is 'None' (default). Otherwise, dictionary describes the
            position of generic items on the grid. The structure is:

            .. code-block:: python

                {'grid_element' : [grid_element],
                 'element_id' : [element_id]}

            where:

                - [grid_element] is a str or number-of-items-long array
                  containing strings of the grid element(s) on which the items
                  live. Valid locations depend on the grid type. If provided as a
                  string it is assumed that all items live on the same type of
                  grid element.
                - [element_id] is an array of integers identifying the grid
                  element ID on which each item resides.

            An example argument would be:

            .. code-block:: python

                {'grid_element' : numpy.array(['node'], ['node'], ['link']),
                 'element_id' :   numpy.array([1],      [5],      [1]     )}

        data_vars : dict (optional)
            Dictionary of the data variables to be recorded. The structure is:

            .. code-block:: python

                {'variable_name_1' : (['dimensions'], variable_data_1),
                 'variable_name_2' : (['dimensions'], variable_data_2)}

            where:

                - 'variable_name...' is a string of the variable name (label)
                - ['dimensions'] is the dimension(s) over which the variable
                  exists: can be ['time'], ['item_id'] or ['item_id', 'time'].
                - variable_data is an array containing the data, its size must
                  match that of the variable dimension(s).
        attrs : dict (optional)
            Dictionary of global attributes on the DataRecord (metadata).
            Example: {'time_units' : 'y'}

        Examples
        --------
        >>> import numpy as np
        >>> from landlab import RasterModelGrid
        >>> from landlab.data_record import DataRecord
        >>> grid = RasterModelGrid((3,3))

        Example of a DataRecord with time as the only dimension:

        >>> dr1 = DataRecord(grid, time=[0.],
        ...                  data_vars={'mean_elevation' : (['time'],
        ...                                                 np.array([100]))},
        ...                  attrs={'time_units' : 'y'})

        DataRecord builds off of xarray Dataset, a multi-dimensional, in
        memory, array  database. Dataset implements the mapping interface with
        keys given by variable names and values given by DataArray objects for
        each variable name.

        A DataRecord can have dimensions 'time' and/or 'item_id'.

        The xarray Dataset is stored in the public attribute ``dataset``.

        Coordinates are one dimensional arrays used for label-based indexing.
        DataRecord inherits all the methods and attributes from
        ``xarray.Dataset``.

        >>> dr1.dataset.to_dataframe()
              mean_elevation
        time
        0.0              100
        >>> dr1.dataset.time.values
        array([ 0.])
        >>> dr1.variable_names
        ['mean_elevation']
        >>> dr1.dataset['mean_elevation'].values
        array([100])
        >>> list(dr1.dataset.attrs.items())
        [('time_units', 'y')]

        >>> list(dr1.dataset.attrs.items())
        [('time_units', 'y')]

        Example of a DataRecord with item_id as the only dimension:

        >>> my_items2 = {
        ...     'grid_element': np.array(('node', 'link'), dtype=str),
        ...     'element_id': np.array([1, 3]),
        ... }
        >>> dr2 = DataRecord(grid, items=my_items2)

        Note that both arrays (grid_element and element_id) have 1 dimension
        as they only vary along the dimension 'item_id'.

        >>> dr2.dataset.to_dataframe()[['grid_element', 'element_id']]
                grid_element  element_id
        item_id
        0               node           1
        1               link           3

        Example of a DataRecord with dimensions time and item_id:

        >>> my_items3 = {'grid_element':np.array([['node'], ['link']]),
        ...              'element_id': np.array([[1], [3]])}
        >>> dr3 = DataRecord(grid, time=[0.], items=my_items3)

        Note that both arrays have 2 dimensions as they vary along dimensions
        'time' and 'item_id'.

        >>> dr3.dataset.to_dataframe()[['grid_element', 'element_id']]
                     grid_element  element_id
        item_id time
        0       0.0          node           1
        1       0.0          link           3

        """

        # save a reference to the grid
        self._grid = grid

        # depending on the grid type, permitted locations for items vary
        self._permitted_locations = self._grid.groups

        # save dummy elements reference
        # check dummies and reformat into {"node": [0, 1, 2]}
        self._dummy_elements = dummy_elements or {}
        for at in self._permitted_locations:
            for item in self._dummy_elements.get(at, []):
                if (item < self._grid[at].size) and (item >= 0):
                    msg = "Dummy id {at} {item} invalid".format(item=item, at=at)
                    raise ValueError(msg)

        # set initial time coordinates, if any
        if isinstance(time, (list, np.ndarray)):
            self._times = np.array(time)
            self._number_of_times = len(self._times)
        elif time is not None:
            raise TypeError("time must be a list or numpy array")

        # set initial items, if any
        if items is not None:
            try:
                items.keys()
            except AttributeError:
                # items is not a dict
                raise TypeError(
                    "You must provide an `items` dictionary "
                    "(see documentation for required format)"
                )
            try:
                _grid_elements, _element_ids = (
                    items["grid_element"],
                    items["element_id"],
                )
            except KeyError:
                # grid_element and/or element_id not provided
                raise TypeError(
                    "You must provide an `items` dictionary,"
                    "(see documentation for required format)"
                )

            self._number_of_items = len(_element_ids)
            if len(_grid_elements) != self._number_of_items:
                if isinstance(_grid_elements, str):
                    pass
                else:
                    raise ValueError(
                        "The number of grid_element passed "
                        "to DataRecord must be 1 or equal "
                        "to the number of element_id."
                    )

            # check that grid_element and element_id exist on the grid and
            # have valid format:
            _grid_elements, _element_ids = self._check_grid_element_and_id(
                _grid_elements, _element_ids
            )

            # check that element IDs do not exceed number of elements
            # on the grid:
            self._check_element_id_values(_grid_elements, _element_ids)

            # create coordinates for the dimension 'item_id':
            self._item_ids = np.array(range(self._number_of_items))

            # create initial dictionaries of variables:
            if time is not None:
                data_vars_dict = {
                    "grid_element": (["item_id", "time"], _grid_elements),
                    "element_id": (["item_id", "time"], _element_ids),
                }
                coords = {"time": self._times, "item_id": self._item_ids}
            else:
                # no time
                data_vars_dict = {
                    "grid_element": (["item_id"], _grid_elements),
                    "element_id": (["item_id"], _element_ids),
                }
                coords = {"item_id": self._item_ids}

        else:
            # no items, initial dictionary of variables is empty:
            data_vars_dict = {}
            if time is not None:
                coords = {"time": self._times}
            else:  # no item and no time = no dimension
                coords = {}

        # set variables, if any
        if data_vars is not None:
            try:
                # check format (dict)
                data_vars.keys()
            except AttributeError:
                raise TypeError(
                    "Data variables (data_vars) passed to "
                    "DataRecord must be a dictionary (see "
                    "documentation for valid structure)"
                )
            for key in data_vars.keys():
                # check dict structure and dims:
                if data_vars[key][0] not in (
                    ["time"],
                    ["item_id"],
                    ["time", "item_id"],
                    ["item_id", "time"],
                ):
                    raise ValueError(
                        "Data variable dimensions must be " "time and/or item_id"
                    )

            # create complete dictionary of variables
            # (= initial data_vars_dict + additional user-defined data_vars):
            data_vars_dict.update(data_vars)

        # set attributes, if any
        if attrs is not None:
            try:
                attrs.keys()
            except AttributeError:
                raise TypeError(
                    "Attributes (attrs) passed to DataRecord" "must be a dictionary"
                )

        # create an xarray Dataset:
        self._dataset = xr.Dataset(data_vars=data_vars_dict, coords=coords, attrs=attrs)

    def _check_grid_element_and_id(self, grid_element, element_id):
        """Check the location and size of grid_element and element_id."""
<<<<<<< HEAD
        if isinstance(grid_element, string_types):

=======
        if isinstance(grid_element, str):
>>>>>>> c2035953
            # create list of grid_element for all items
            ge_name = grid_element
            if hasattr(self, "_number_of_times"):
                # if time
                grid_element = np.array(
                    np.empty(
                        (self._number_of_items, self._number_of_times), dtype=object
                    )
                )

                if element_id.shape != grid_element.shape:
                    element_id = np.broadcast_to(element_id, grid_element.shape)

            else:
                # no time
                grid_element = np.array(
                    np.empty((self._number_of_items,), dtype=object)
                )
            grid_element.fill(ge_name)

        # verify all grid elements are valid.
        for loc in grid_element.flatten():
            if loc not in self._permitted_locations:
                raise ValueError(
                    "One or more of the grid elements"
                    " provided is/are not permitted location"
                    " for this grid type"
                )

        return grid_element, element_id

    def _check_element_id_values(self, grid_element, element_id):
        """Check that element_id values are valid."""
        for at in self._permitted_locations:
            max_size = self._grid[at].size

            # this needs to work with 2d arrays (rows, col = np.where (so grid element always needs to be at least 2d.))
            ind = np.nonzero(grid_element == at)
            selected_elements = element_id[ind]

            if selected_elements.size > 0:

                dummy_values = self._dummy_elements.get(at, [])
                index_values = np.arange(0, max_size)
                valid_values = np.concatenate((dummy_values, index_values))

                valid_elements = np.isin(selected_elements, valid_values)

                if not np.all(valid_elements):
                    msg = "Invalid element_ids provided."
                    raise ValueError(msg)

        dtype = element_id.dtype
        if dtype != int:
            raise ValueError(
                "You have passed a non-integer element_id to "
                "DataRecord, this is not permitted"
            )

    def add_record(self, time=None, item_id=None, new_item_loc=None, new_record=None):
        """Add a new record to the DataRecord.

        Unlike add_item, this method can support adding records that include
        new variables to the DataRecord. It can also support adding records
        that do not include time.

        Parameters
        ----------
        time : list or 1-D array of float or int
            Time step at which the record is to be added.
        item_id : list or 1-D array of int (optional)
            ID of the item to which the new record relates.
        new_item_loc: dict (optional)
            Dictionary of the new item location. If the new record is a change
            in the item location (grid_element and/or element_id), this field
            must be provided as:

            .. code-block:: python

                {'grid_element' : [grid_element],
                 'element_id' : [element_id]}

            Both must be provided even if only one is being changed.

        new_record : dict
            Dictionary containing the new record. Structure should be:
            {'variable_name_1' : (['dimensions'], variable_data_1)}
            with:

                - 'variable_name_1' : name of the (potentially new) variable
                - ['dimensions'] : dimension(s) along which the new record
                  varies; can be ['time'], ['item_id] or ['item_id', 'time']
                - variable_data_1 : new data array, size must match the
                  variable dimension(s)

        Examples
        --------
        >>> import numpy as np
        >>> from landlab import RasterModelGrid
        >>> from landlab.data_record import DataRecord
        >>> grid = RasterModelGrid((3,3))

        Example of a DataRecord with dimensions time and item_id:

        >>> my_items3 = {'grid_element': np.array([['node'], ['link']]),
        ...              'element_id': np.array([[1],[3]])}

        Note that both arrays have 2 dimensions as they vary along dimensions
        'time' and 'item_id'.

        >>> dr3 = DataRecord(grid,
        ...                  time=[0.],
        ...                  items=my_items3)

        Records relating to pre-existing items can be added to the DataRecord
        using the method 'add_record':

        >>> dr3.add_record(time=[2.0],
        ...                item_id=[0],
        ...                new_item_loc={'grid_element' : np.array([['node']]),
        ...                             'element_id' : np.array([[6]])},
        ...                new_record={'item_size':(
        ...                           ['item_id', 'time'], np.array([[0.2]]))})
        >>> dr3.dataset['element_id'].values
        array([[  1.,   6.],
               [  3.,  nan]])
        >>> dr3.get_data([2.0],[0],'item_size')
        array([ 0.2])

        The 'add_record' method can also be used to add a non item-related
        record:

        >>> dr3.add_record(time=[50.0],
        ...                new_record={'mean_elev': (['time'], [110])})
        >>> dr3.dataset['mean_elev'].to_dataframe()
              mean_elev
        time
        0.0         NaN
        2.0         NaN
        50.0      110.0
        """
        if time is not None:
            try:
                # check that time is a dim of the DataRecord
                self._dataset["time"]
            except KeyError:
                raise KeyError("This DataRecord does not record time")

            if not isinstance(time, (list, np.ndarray)):
                # check input type
                raise TypeError(
                    "You have passed a time that is"
                    " not permitted, must be list or array"
                )
            else:
                if item_id is not None:
                    try:
                        # check that DataRecord holds items
                        self._dataset["item_id"]
                    except KeyError:
                        raise KeyError("This DataRecord does not hold items")
                    try:
                        # check that item_id is list or array
                        len(item_id)
                    except TypeError:
                        raise TypeError("item_id must be a list or a 1D array")
                    if not all(i in self._dataset["item_id"].values for i in item_id):
                        # check that item_id already exist
                        raise ValueError(
                            "One or more of the value(s) you "
                            "passed as item_id is/are not "
                            "currently in the DataRecord. Change"
                            " the input values create a new item"
                            "using the method add_item"
                        )
                    coords_to_add = {"time": np.array(time), "item_id": item_id}

                    # if item location is changed by this new record, check
                    # that both grid_element and element_id are provided:
                    if new_item_loc is not None:
                        try:
                            new_grid_element = new_item_loc["grid_element"]
                            new_element_id = new_item_loc["element_id"]
                        except KeyError:
                            raise KeyError(
                                "You must provide a "
                                "new_item_loc dictionary with both "
                                "grid_element and element_id"
                            )
                        # check that grid_element and element_id exist
                        # on the grid and have valid format:
<<<<<<< HEAD
                        new_grid_element, new_element_id = self._check_grid_element_and_id(
=======
                        (
                            new_grid_element,
                            new_element_id,
                        ) = self._check_grid_element_and_id(
>>>>>>> c2035953
                            new_grid_element, new_element_id
                        )

                        # check that element IDs do not exceed number
                        # of elements on this grid:
                        self._check_element_id_values(new_grid_element, new_element_id)

                        _new_data_vars = {
                            "grid_element": (["item_id", "time"], new_grid_element),
                            "element_id": (["item_id", "time"], new_element_id),
                        }
                    else:
                        # new_item_loc is `None`
                        _new_data_vars = {}
                else:
                    # no item
                    coords_to_add = {"time": np.array(time)}
                    _new_data_vars = {}

        else:
            # no time
            if item_id is not None:
                if not all(i in self._dataset["item_id"].values for i in item_id):
                    # check that item_id already exist
                    raise ValueError(
                        "One or more of the value(s) you "
                        "passed as item_id is/are not "
                        "currently in the DataRecord. Change"
                        " the input values create a new item"
                        "using the method add_item"
                    )

                coords_to_add = {"item_id": np.array(item_id)}
                _new_data_vars = {}

                # no time so if item location needs to be changed,
                # user should use set_data
                if new_item_loc is not None:
                    raise ValueError(
                        "Use the method set_data to change the "
                        "location of an item in this DataRecord"
                    )
            else:
                # no item
                _new_data_vars = {}
                coords_to_add = {}

        if new_record is not None:
            # add new_record to dict of variables to add
            _new_data_vars.update(new_record)

        # create dataset of new record
        ds_to_add = xr.Dataset(data_vars=_new_data_vars, coords=coords_to_add)

        # merge new record and original dataset
        self._dataset = xr.merge((self._dataset, ds_to_add), compat="no_conflicts")

    def add_item(self, time=None, new_item=None, new_item_spec=None):
        """Add new item(s) to the current DataRecord.

        Parameters
        ----------
        time : list or 1-D array of float or int
            Time step at which the items are to be added.
        new_item : dict
            Structure is:

            .. code-block:: python

                {'grid_element' : [grid_element],
                 'element_id' : [element_id]}

            where:

                - [grid_element] is str or number-of-items long array
                  containing strings of the grid element(s) on which the items
                  live. Valid locations depend on the grid type. If provided as
                  a string it is assumed that all items live on the same type of
                  grid element.
                - [element_id] is an array of integers identifying the grid
                  element ID on which each item resides.

            An example argument would be:

            .. code-block:: python

                {'grid_element' : numpy.array([['node'], ['node'], ['link']]),
                 'element_id' :   numpy.array([[1],      [5],      [1]     ])}

        new_item_spec : dict (optional)
            Dictionary containing any data variables (other than
            'grid_element' and 'element_id') relating to the new item(s) to be
            added. Structure is:

            .. code-block:: python

                {'variable_name_1' : (['dimensions'], variable_data_1)}

            where:

                - 'variable_name_1' : name of the (potentially new) variable
                - ['dimensions'] : dimension(s) along which the new record
                  varies; can be ['time'], ['item_id] or ['item_id', 'time']
                - variable_data_1 : new data array, size must match the
                  variable dimension(s)

        Examples
        --------
        >>> import numpy as np
        >>> from landlab import RasterModelGrid
        >>> from landlab.data_record import DataRecord
        >>> grid = RasterModelGrid((3,3))

        Example of a DataRecord with dimensions time and item_id:

        >>> my_items3 = {'grid_element':np.array([['node'], ['link']]),
        ...              'element_id': np.array([[1],[3]])}

        Note that both arrays have 2 dimensions as they vary along dimensions
        'time' and 'item_id'.

        >>> dr3 = DataRecord(grid,
        ...                  time=[0.],
        ...                  items=my_items3)

        Items can be added to a DataRecord that already holds similar items,
        using the method 'add_item':

        >>> dr3.add_item(time=[1.0],
        ...              new_item={'grid_element' : np.array(
        ...                                              [['node'], ['node']]),
        ...                        'element_id' : np.array([[4],[4]])},
        ...              new_item_spec={'size': (
        ...                              ['item_id', 'time'], [[10],[5]])})

        Two items have been added at a new timestep 1.0:

        >>> dr3.number_of_items
        4
        >>> dr3.time_coordinates
        [0.0, 1.0]

        If a data variable is also added with the new items ('size' in this
        example), the values for this variable are filled with 'nan' for the
        pre-existing items:

        >>> dr3.dataset['size'][:,1].values
        array([ nan,  nan,  10.,   5.])

        The previous line calls the values of the variable 'size', for all
        items, at time=1; the first two items don't have a value for the
        variable 'size'.
        """
        if time is None and "time" in self._dataset["grid_element"].coords:
            raise ValueError(
                "The items previously defined in this DataRecord"
                ' have dimensions "time" and "item_id", '
                'you must provide a "time" for the new item(s)'
            )

        if not isinstance(new_item, dict):
            raise TypeError(
                "You must provide an new_item dictionary "
                "(see documentation for required format)"
            )

        try:
            # check that dict contains correct entries
            _grid_elements, _element_ids = (
                new_item["grid_element"],
                new_item["element_id"],
            )

        except KeyError:
            raise KeyError(
                "You must provide a new_item dictionary "
                "(see documentation for required format)"
            )

        number_of_new_items = len(new_item["element_id"])
        # first id of new item = last item in existing datarecord+1
        new_first_item_id = self._dataset["item_id"][-1].values + 1
        new_item_ids = np.array(
            range(new_first_item_id, new_first_item_id + number_of_new_items)
        )

        if time is not None:
            try:
                self._dataset["time"]
            except KeyError:
                raise KeyError("This DataRecord does not record time")
            if not isinstance(time, (list, np.ndarray)):
                raise TypeError(
                    "You have passed a time that is not "
                    "permitted, must be list or a 1-D array"
                )
            else:
                coords_to_add = {
                    "time": np.array(time),
                    "item_id": np.array(new_item_ids),
                }
                # check that grid_element and element_id exist
                # on the grid and have valid format
                _grid_elements, _element_ids = self._check_grid_element_and_id(
                    _grid_elements, _element_ids
                )

                # check that element IDs do not exceed number
                # of elements on this grid
                self._check_element_id_values(_grid_elements, _element_ids)

                data_vars_dict = {
                    "grid_element": (["item_id", "time"], _grid_elements),
                    "element_id": (["item_id", "time"], _element_ids),
                }

        else:
            # no time
            coords_to_add = {"item_id": np.array(new_item_ids)}
            # check that grid_element and element_id exist on
            # the grid and have valid format:
            _grid_elements, _element_ids = self._check_grid_element_and_id(
                _grid_elements, _element_ids
            )
            # check that element IDs do not exceed number of
            # elements on this grid
            self._check_element_id_values(_grid_elements, _element_ids)

            data_vars_dict = {
                "grid_element": (["item_id"], _grid_elements),
                "element_id": (["item_id"], _element_ids),
            }

        # other variables:
        if new_item_spec is not None:
            data_vars_dict.update(new_item_spec)

        # Dataset of new record:
        ds_to_add = xr.Dataset(data_vars=data_vars_dict, coords=coords_to_add)

        # Merge new record and original dataset:
        self._dataset = xr.merge((self._dataset, ds_to_add), compat="no_conflicts")

    def get_data(self, time=None, item_id=None, data_variable=None):
        """Get the value of a variable at a model time and/or for an item.

        Parameters
        ----------
        time : list or 1-D array of float or int (optional)
            The time coordinate of the record to get.
        item_id : list or 1-D array of int (optional)
            The item id of the record to get.
        data_variable : string
            The label of the variable to get.

        Returns
        -------
        object
            The value of *variable* at *time* and/or for *item_id*. The type of
            the returned object is dependent on the type of the variable value.

        Examples
        --------
        >>> import numpy as np
        >>> from landlab import RasterModelGrid
        >>> from landlab.data_record import DataRecord
        >>> grid = RasterModelGrid((3,3))

        Example of a DataRecord with dimensions time and item_id:

        >>> my_items4 = {'grid_element' : 'node',
        ...              'element_id': np.array([[1],[3],[3],[7]])}

        Note that both arrays have 2 dimensions as they vary along dimensions
        'time' and 'item_id'.

        >>> my_data4 = {'item_size': (['item_id', 'time'], np.array(
        ...                                 [[0.3],[0.4],[0.8],[0.4]]))}
        >>> dr4=DataRecord(grid,
        ...                time=[50.],
        ...                items=my_items4,
        ...                data_vars=my_data4)
        >>> dr4.get_data([50.],[2],'element_id')
        array([3])
        >>> dr4.get_data(time=[50.],data_variable='item_size')
        array([  0.3,  0.4,  0.8,  0.4])
        >>> dr4.get_data(item_id=[1,2], data_variable='grid_element')
        array([['node'],
               ['node']], dtype=object)
        """
        try:
            self._dataset[data_variable]
        except KeyError:
            raise KeyError(
                "the variable '{}' is not in the " "DataRecord".format(data_variable)
            )
        if time is None:
            if item_id is None:
                return self._dataset[data_variable].values
            else:
                try:
                    self._dataset["item_id"]
                except KeyError:
                    raise KeyError("This DataRecord does not hold items")
                try:
                    len(item_id)
                except TypeError:
                    raise TypeError("item_id must be a list or a 1-D array")
                try:
                    self._dataset["item_id"].values[item_id]
                except IndexError:
                    raise IndexError(
                        "The item_id you passed does not exist " "in this DataRecord"
                    )

                return self._dataset.isel(item_id=item_id)[data_variable].values

        else:  # time is not None
            try:
                self._dataset["time"]
            except KeyError:
                raise KeyError("This DataRecord does not record time")
            try:
                len(time)
            except TypeError:
                raise TypeError("time must be a list or a 1-D array")
            try:
                time_index = int(self.time_coordinates.index(time[0]))
            except ValueError:
                raise IndexError(
                    "The time you passed is not currently"
                    " in the DataRecord, you must change the value"
                    " you pass or first create the new time "
                    " coordinate using the add_record method"
                )
            if item_id is None:
                return self._dataset.isel(time=time_index)[data_variable].values
            else:
                try:
                    self._dataset["item_id"]
                except KeyError:
                    raise KeyError("This DataRecord does not hold items")
                try:
                    len(item_id)
                except TypeError:
                    raise TypeError("item_id must be a list or a 1-D array")
                try:
                    self._dataset["item_id"].values[item_id]
                except IndexError:
                    raise IndexError(
                        "The item_id you passed does not exist " "in this DataRecord"
                    )
                return self._dataset.isel(time=time_index, item_id=item_id)[
                    data_variable
                ].values

    def set_data(self, time=None, item_id=None, data_variable=None, new_value=np.nan):
        """Set a variable value at a model time and/or an item to a new value.

        The value of only one variable can be changed at a time using this
        method.

        Parameters
        ----------
        time : list or 1-D array of float or int
            The time coordinate of the record to set.
        item_id : list or 1-D array of int
            The item id of the record to set.
        data_variable : string
            The label of the variable to set.
        new_value : list or 1-D array
            The new value to give to the variable data.

        Returns
        -------
        DataRecord with updated data.

        Examples
        --------
        >>> import numpy as np
        >>> from landlab import RasterModelGrid
        >>> from landlab.data_record import DataRecord
        >>> grid = RasterModelGrid((3,3))

        Example of a DataRecord with dimensions time and item_id:

        >>> my_items4 = {'grid_element' : 'node',
        ...              'element_id': np.array([[1],[3],[3],[7]])}

        Note that both arrays have 2 dimensions as they vary along dimensions
        'time' and 'item_id'.

        >>> my_data4 = {'item_size': (['item_id', 'time'], np.array(
        ...                                 [[0.3],[0.4],[0.8],[0.4]]))}
        >>> dr4 = DataRecord(grid,
        ...                  time=[50.],
        ...                  items=my_items4,
        ...                  data_vars=my_data4)
        >>> dr4.dataset['item_size'].values
        array([[ 0.3],
               [ 0.4],
               [ 0.8],
               [ 0.4]])
        >>> dr4.set_data([50.],[2],'item_size', [0.5])
        >>> dr4.dataset['item_size'].values
        array([[ 0.3],
               [ 0.4],
               [ 0.5],
               [ 0.4]])
        """
        if data_variable not in self.variable_names:
            raise KeyError(
                "the variable '{}' is not in the " "DataRecord".format(data_variable)
            )

        # If record to be changed is 'grid_element' or 'element_id',
        # check that provided grid_element is valid and that new
        # grid_element+element_id combination exist on the grid and
        # have valid format:
        if data_variable in ("grid_element", "element_id"):
            if data_variable == "grid_element":
                assoc_grid_element = new_value
                assoc_element_id = self.get_data(time, item_id, "element_id")[0]
            if data_variable == "element_id":
                if not isinstance(new_value, int):
                    raise ValueError(
                        "You have passed a non-integer "
                        "element_id to DataRecord, this is not "
                        "permitted"
                    )
                if new_value < 0:
                    raise ValueError(
                        "You have passed an element id below "
                        "zero. This is not permitted"
                    )
                assoc_element_id = new_value
                assoc_grid_element = self.get_data(time, item_id, "grid_element")[0]
            self._check_grid_element_and_id(assoc_grid_element, assoc_element_id)
            if assoc_element_id >= self._grid[assoc_grid_element].size:
                raise ValueError(
                    "The location "
                    + assoc_grid_element
                    + " "
                    + str(assoc_element_id)
                    + " does not exist on this grid"
                )

        if time is None:
            self._dataset[data_variable].values[item_id] = new_value
        else:
            try:
                len(time)
            except TypeError:
                raise TypeError("time must be a list or a 1-d array")
            try:
                # check that time coordinate already exists
                time_index = np.where(self._dataset.time.values == time)[0][0]
            except IndexError:
                raise IndexError(
                    "The time you passed is not currently"
                    " in the DataRecord, you must change the value"
                    " you pass or first create the new time "
                    " coordinate using the add_record method"
                )

            if item_id is None:
                self._dataset[data_variable].values[time_index] = new_value
            else:
                try:
                    len(item_id)
                except TypeError:
                    raise TypeError("item_id must be a list or a 1-d array")
                try:
                    self._dataset["item_id"]
                    self._dataset[data_variable].values[item_id, time_index] = new_value
                except KeyError:
                    raise KeyError("This DataRecord does not hold items")

    def calc_aggregate_value(
        self,
        func,
        data_variable,
        at="node",
        filter_array=None,
        fill_value=np.nan,
        args=(),
        **kwargs
    ):
        """Apply a function to a variable aggregated at grid elements.

        Parameters
        ----------
        func : function
            Function to apply to be aggregated.
        data_variable : str
            Name of variable on which to apply the function.
        at : str, optional
            Name of grid element at which to apply the function.
            Default is "node".
        filter_array: boolean array with dimensions matching that of the
            DataRecord (optional)
            Array to filter the DataRecord before aggregation.
        fill_value: float
            Fill value for array. Default is np.nan.
        args : tuple (optional)
            Additional positional arguments to pass to the function.
        **kwargs : key value pairs (optional)
            Additional keyword arguments to pass to func.

        Returns
        -------
        out : ndarray
            Array of size number-of-grid_elements (grid_elements is the group
            passed as 'at' argument).

        Examples
        --------
        >>> import numpy as np
        >>> from landlab.data_record import DataRecord
        >>> from landlab import RasterModelGrid
        >>> grid = RasterModelGrid((3,3))
        >>> element_id = [0, 0, 0, 0, 1, 2, 3, 4, 5, 9999]
        >>> volumes = [4, 5, 1, 2, 3, 4, 5, 6, 7, 1234]
        >>> ages = [10, 11, 12, 13, 14, 15, 16, 8, 10, 3456]
        >>> grid_element = 'node'
        >>> data = {'ages': ages,
        ...         'volumes': volumes}
        >>> dr = DataRecord(grid,
        ...                 dummy_elements={"node": [9999]},
        ...                 items={'grid_element' : 'node',
        ...                           'element_id' : np.array(element_id)},
        ...                 data_vars={'ages' : (['item_id'], np.array(ages)),
        ...                             'volumes' : (
        ...                                 ['item_id'], np.array(volumes))})
        >>> s = dr.calc_aggregate_value(func=np.sum, data_variable='ages')
        >>> s
        array([ 46.,  14.,  15.,  16.,   8.,  10.,  nan,  nan,  nan])
        >>> len(s) == grid.number_of_nodes
        True

        If you want to first filter the DataRecord and then aggregate, first
        create a filter array with dimensions matching that of the DataRecord
        and has `True` for entries that should be retained and False for
        entries that should be ignored.

        For example, if we wanted to aggregate volume for items with an age
        greater than 10 we would to the following:

        >>> f = dr.dataset['ages'] > 10.
        >>> v_f = dr.calc_aggregate_value(func=np.sum,
        ...                               data_variable='volumes',
        ...                               filter_array=f)
        >>> v_f
        array([  8.,   3.,   4.,   5.,  nan,  nan,  nan,  nan,  nan])

        If we wanted the value for elements with no volume to be zero instead
        of np.nan we could use the keyword argument ``fill_value``.

        >>> f = dr.dataset['ages'] > 10.
        >>> v_f = dr.calc_aggregate_value(func=np.sum,
        ...                               data_variable='volumes',
        ...                               filter_array=f,
        ...                               fill_value=0.)
        >>> v_f
        array([  8.,   3.,   4.,   5.,  0.,  0.,  0.,  0.,  0.])
<<<<<<< HEAD

=======
>>>>>>> c2035953
        """
        filter_at = self._dataset["grid_element"] == at

        filter_at = self._dataset["grid_element"] == at

        valid = np.arange(self._grid[at].size)

        filter_valid_element = np.isin(self._dataset["element_id"], valid)

        if filter_array is None:
            my_filter = filter_at & filter_valid_element
        else:
            my_filter = filter_at & filter_array & filter_valid_element

        # Filter DataRecord with my_filter and groupby element_id:
        filtered = self._dataset.where(my_filter).groupby("element_id")

        vals = filtered.apply(func, *args, **kwargs)  # .reduce

        # create a nan array that we will fill with the results of the sum
        # this should be the size of the number of elements, even if there are
        # no items living at some grid elements.
        out = fill_value * np.ones(self._grid[at].size)

        # put the values of the specified variable into the correct location
        # of the out array.
        out[vals.element_id.values.astype(int)] = vals[data_variable]

        return out

    def ffill_grid_element_and_id(self):
        """Fill NaN values of the fields 'grid_element' and 'element_id'.

        Fields are filled by propagating values forward in time.

        Examples
        --------
        >>> import numpy as np
        >>> from landlab import RasterModelGrid
        >>> from landlab.data_record import DataRecord
        >>> grid = RasterModelGrid((3,3))

        Example of a DataRecord with dimensions time and item_id:

        >>> my_items3 = {'grid_element': np.array([['node'], ['link']]),
        ...              'element_id': np.array([[1],[3]])}

        Note that both arrays have 2 dimensions as they vary along dimensions
        'time' and 'item_id'.

        >>> dr3 = DataRecord(grid,
        ...                  time=[0.],
        ...                  items=my_items3)

        Records relating to pre-existing items can be added to the DataRecord
        using the method 'add_record':

        >>> dr3.add_record(time=[2.0, 3.0],
        ...                new_record={'mean_elevation':(
        ...                           ['time'], np.array([200., 250.]))})

        Adding this data record created two new time coordinates. The
        grid_element and element_id of the items has been filled with 'nan'
        for these time coordinates.

        >>> dr3.dataset['grid_element'].values
        array([['node', nan, nan],
               ['link', nan, nan]], dtype=object)
        >>> dr3.dataset['element_id'].values
        array([[  1.,  nan,  nan],
               [  3.,  nan,  nan]])

        To fill these values with the last valid value, use the method
        ffill_grid_element_and_id:

        >>> dr3.ffill_grid_element_and_id()
        >>> dr3.dataset['grid_element'].values
        array([['node', 'node', 'node'],
               ['link', 'link', 'link']], dtype=object)
        >>> dr3.dataset['element_id'].values
        array([[ 1.,  1.,  1.],
               [ 3.,  3.,  3.]])
        """
        # Forward fill element_id:
        fill_value = []
        ei = self._dataset["element_id"].values
        for i in range(ei.shape[0]):
            for j in range(ei.shape[1]):
                if np.isnan(ei[i, j]):
                    ei[i, j] = fill_value
                else:
                    fill_value = ei[i, j]
        self._dataset["element_id"] = (["item_id", "time"], ei)
        # Can't do ffill to grid_element because str/nan, so:
        fill_value = ""
        ge = self._dataset["grid_element"].values
        for i in range(ge.shape[0]):
            for j in range(ge.shape[1]):
                if isinstance(ge[i, j], str):
                    fill_value = ge[i, j]
                else:
                    ge[i, j] = fill_value
        self._dataset["grid_element"] = (["item_id", "time"], ge)

    @property
    def dataset(self):
        """The xarray Dataset that serves as the core datastructure."""
        return self._dataset

    @property
    def variable_names(self):
        """Return the name(s) of the data variable(s) in the record as a
        list."""
        _keys = []
        for key in self._dataset.to_dataframe().keys():
            _keys.append(key)
        return _keys

    @property
    def number_of_items(self):
        """Return the number of items in the DataRecord."""
        return len(self._dataset.item_id)

    @property
    def item_coordinates(self):
        """Return a list of the item_id coordinates in the DataRecord."""
        return self._dataset.item_id.values.tolist()

    @property
    def number_of_timesteps(self):
        """Return the number of time steps in the DataRecord."""
        return len(self._dataset.time)

    @property
    def time_coordinates(self):
        """Return a list of the time coordinates in the DataRecord."""
        return self._dataset.time.values.tolist()

    @property
    def earliest_time(self):
        """Return the earliest time coordinate in the DataRecord."""
        return min(self._dataset.time.values)

    @property
    def latest_time(self):
        """Return the latest time coordinate in the DataRecord."""
        return max(self._dataset.time.values)

    @property
    def prior_time(self):
        """Return the penultimate time coordinate in the DataRecord."""
        if self.number_of_timesteps < 2:
            return np.nan
        else:
            return sorted(self.time_coordinates)[-2]<|MERGE_RESOLUTION|>--- conflicted
+++ resolved
@@ -3,10 +3,6 @@
 
 import numpy as np
 import xarray as xr
-<<<<<<< HEAD
-from six import string_types
-=======
->>>>>>> c2035953
 
 
 class DataRecord(object):
@@ -16,36 +12,6 @@
     located at the property ``dataset``. The DataRecord expands xarray Dataset
     with additional attributes and functions, including the ability to
     aggregate values on Landlab grid elements.
-<<<<<<< HEAD
-
-    DataRecord uses the concept of an "item", a physical thing that is located
-    on the grid and has some properties, stored as variables. DataRecord tracks
-    variables through time, variables associated with a Landlab grid across
-    items, or both.
-
-    Thus data variables can vary along one or both of the following dimensions:
-        - time (model time)
-        - item_id: variables can characterize a set of items (each identified
-            by an individual id) that reside on the grid.
-
-    If an item or set of items is defined, each item must be defined by the
-    grid element and the element id at which it resides, e.g.:
-
-        grid_element = 'node'
-        element_id = 9.
-
-    When items are defined, each item is given a unique id and the underlying
-    Dataset uses a dimension "item_id". **Items are assigned ids beginning with
-    0 followed by consecutively increasing integers.**
-
-    Examples:
-        - the variable 'mean_elevation' characterizes the grid and varies with
-            time,
-        - the variable 'clast__rock_type' characterizes a set of items (clasts)
-            and varies with item_id,
-        - the variable 'clast__size' can vary with both time and item_id
-
-=======
 
     DataRecord uses the concept of an "item", a physical thing that is located
     on the grid and has some properties, stored as variables. DataRecord tracks
@@ -76,7 +42,6 @@
           and varies with item_id,
         - the variable 'clast__size' can vary with both time and item_id
 
->>>>>>> c2035953
     In the above case, `grid_element` and `element_id` are default data
     variables (in addition to any user-specified variables).
 
@@ -112,21 +77,12 @@
         ----------
         grid : ModelGrid
         dummy_elements : dict
-<<<<<<< HEAD
-             Dictionary indicating valid values for dummy grid elements. For
-             example, if you need an "exit" off of a grid with  100 links, you could indicate
-                dummy_elements = {"link": [9999]}
-             to set a link id of 9999 as a dummy link. Multiple dummy elements
-             are possible and we recommend using values larger than the number
-             of grid elements for the dummy values.
-=======
             Dictionary indicating valid values for dummy grid elements. For
             example, if you need an "exit" off of a grid with  100 links, you
             could indicate `dummy_elements = {"link": [9999]}`
             to set a link id of 9999 as a dummy link. Multiple dummy elements
             are possible and we recommend using values larger than the number
             of grid elements for the dummy values.
->>>>>>> c2035953
         time : list or 1-D array of float or int (optional)
             The initial time(s) to add to the record. A time dimension is not
             created if the value is 'None' (default).
@@ -385,12 +341,7 @@
 
     def _check_grid_element_and_id(self, grid_element, element_id):
         """Check the location and size of grid_element and element_id."""
-<<<<<<< HEAD
-        if isinstance(grid_element, string_types):
-
-=======
         if isinstance(grid_element, str):
->>>>>>> c2035953
             # create list of grid_element for all items
             ge_name = grid_element
             if hasattr(self, "_number_of_times"):
@@ -582,14 +533,10 @@
                             )
                         # check that grid_element and element_id exist
                         # on the grid and have valid format:
-<<<<<<< HEAD
-                        new_grid_element, new_element_id = self._check_grid_element_and_id(
-=======
                         (
                             new_grid_element,
                             new_element_id,
                         ) = self._check_grid_element_and_id(
->>>>>>> c2035953
                             new_grid_element, new_element_id
                         )
 
@@ -1155,10 +1102,6 @@
         ...                               fill_value=0.)
         >>> v_f
         array([  8.,   3.,   4.,   5.,  0.,  0.,  0.,  0.,  0.])
-<<<<<<< HEAD
-
-=======
->>>>>>> c2035953
         """
         filter_at = self._dataset["grid_element"] == at
 
